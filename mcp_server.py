--- conflicted
+++ resolved
@@ -161,11 +161,11 @@
             "message": f"Connection test failed: {str(e)}"
         }
 
-<<<<<<< HEAD
 # Fetch dashboards function
 def fetch_signoz_dashboards():
     """Fetch all available dashboards from Signoz"""
     try:
+        signoz_processor= current_app.config['signoz_processor']
         result = signoz_processor.fetch_dashboards()
         if result:
             return {
@@ -188,6 +188,7 @@
 def fetch_signoz_dashboard_details(dashboard_id):
     """Fetch detailed information about a specific dashboard"""
     try:
+        signoz_processor= current_app.config['signoz_processor']
         result = signoz_processor.fetch_dashboard_details(dashboard_id)
         if result:
             return {
@@ -210,6 +211,7 @@
 def query_signoz_metrics(start_time, end_time, query, step=None, aggregation=None):
     """Query metrics from Signoz with specified parameters"""
     try:
+        signoz_processor= current_app.config['signoz_processor']
         result = signoz_processor.query_metrics(start_time, end_time, query, step, aggregation)
         if result:
             return {
@@ -236,8 +238,6 @@
         }
 
 # Function mapping
-=======
->>>>>>> ad610149
 FUNCTION_MAPPING = {
     "test_connection": test_signoz_connection,
     "fetch_dashboards": fetch_signoz_dashboards,
