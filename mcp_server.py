from flask import Flask, request, jsonify, make_response, current_app
import logging
import os
import json
import yaml
from processor.signoz_processor import SignozApiProcessor
import sys
from stdio_server import run_stdio_server

app = Flask(__name__)
logger = logging.getLogger(__name__)

# Load configuration from environment variables, then YAML as fallback
def load_config():
    config_path = os.path.join(os.path.dirname(__file__), 'config.yaml')
    config = {}
    # Try to load YAML config as fallback
    try:
        with open(config_path, 'r') as file:
            config = yaml.safe_load(file)
    except FileNotFoundError:
        config = {}
    except yaml.YAMLError as e:
        raise Exception(f"Error parsing YAML configuration: {e}")

    # Environment variable overrides
    signoz_host = os.environ.get('SIGNOZ_HOST') or (config.get('signoz', {}).get('host') if config.get('signoz') else None)
    signoz_api_key = os.environ.get('SIGNOZ_API_KEY') or (config.get('signoz', {}).get('api_key') if config.get('signoz') else None)
    signoz_ssl_verify = os.environ.get('SIGNOZ_SSL_VERIFY') or (config.get('signoz', {}).get('ssl_verify', 'true') if config.get('signoz') else 'true')
    server_port = int(os.environ.get('MCP_SERVER_PORT') or (config.get('server', {}).get('port', 8000) if config.get('server') else 8000))
    server_debug = os.environ.get('MCP_SERVER_DEBUG')
    if server_debug is not None:
        server_debug = server_debug.lower() in ['1', 'true', 'yes']
    else:
        server_debug = config.get('server', {}).get('debug', True) if config.get('server') else True

    return {
        'signoz': {
            'host': signoz_host,
            'api_key': signoz_api_key,
            'ssl_verify': signoz_ssl_verify
        },
        'server': {
            'port': server_port,
            'debug': server_debug
        }
    }

# Initialize configuration and processor at app startup
with app.app_context():
    config = load_config()
    app.config['SIGNOZ_CONFIG'] = config.get('signoz', {})
    app.config['SERVER_CONFIG'] = config.get('server', {})
    app.config['signoz_processor'] = SignozApiProcessor(
        signoz_host=app.config['SIGNOZ_CONFIG'].get('host'),
        signoz_api_key=app.config['SIGNOZ_CONFIG'].get('api_key'),
        ssl_verify=app.config['SIGNOZ_CONFIG'].get('ssl_verify', 'true')
    )

# Server info
SERVER_INFO = {
    "name": "signoz-mcp-server",
    "version": "1.0.0"
}

# Server capabilities
SERVER_CAPABILITIES = {
    "tools": {}
}

# Protocol version
PROTOCOL_VERSION = "2025-06-18"

# Available tools
TOOLS_LIST = [
    {
        "name": "test_connection",
        "description": "Test connection to Signoz API to verify configuration and connectivity.",
        "inputSchema": {
            "type": "object",
            "properties": {},
            "required": []
        }
    },
    {
        "name": "fetch_dashboards",
        "description": "Fetch all available dashboards from Signoz.",
        "inputSchema": {
            "type": "object",
            "properties": {},
            "required": []
        }
    },
    {
        "name": "fetch_dashboard_details",
        "description": "Fetch detailed information about a specific dashboard by ID.",
        "inputSchema": {
            "type": "object",
            "properties": {
                "dashboard_id": {
                    "type": "string",
                    "description": "The ID of the dashboard to fetch details for"
                }
            },
            "required": ["dashboard_id"]
        }
    },
    {
        "name": "query_metrics",
        "description": "Query metrics from Signoz with specified time range and query parameters.",
        "inputSchema": {
            "type": "object",
            "properties": {
                "start_time": {
                    "type": "number",
                    "description": "Start time in Unix timestamp (seconds or milliseconds)"
                },
                "end_time": {
                    "type": "number",
                    "description": "End time in Unix timestamp (seconds or milliseconds)"
                },
                "query": {
                    "type": "string",
                    "description": "The metrics query to execute"
                },
                "step": {
                    "type": "string",
                    "description": "Optional step interval for the query (e.g., '1m', '5m', '1h')"
                },
                "aggregation": {
                    "type": "string",
                    "description": "Optional aggregation function (e.g., 'avg', 'sum', 'min', 'max')"
                }
            },
            "required": ["start_time", "end_time", "query"]
        }
    },
    {
<<<<<<< HEAD
        "name": "fetch_dashboard_data",
        "description": "Fetch all panel data for a given Signoz dashboard by name and time range.",
        "inputSchema": {
            "type": "object",
            "properties": {
                "dashboard_name": {
                    "type": "string",
                    "description": "The name of the dashboard to fetch data for"
                },
                "start_time": {
                    "type": "number",
                    "description": "Start time for the query in Unix timestamp (milliseconds)"
                },
                "end_time": {
                    "type": "number",
                    "description": "End time for the query in Unix timestamp (milliseconds)"
                },
                "step": {
                    "type": "number",
                    "description": "Step interval for the query (seconds, optional)"
                },
                "variables_json": {
                    "type": "string",
                    "description": "Optional variable overrides as a JSON object"
                }
            },
            "required": ["dashboard_name", "start_time", "end_time"]
        }
    },
=======
        "name": "fetch_apm_metrics",
        "description": "Fetch standard APM metrics (request rate, error rate, latency, apdex, etc.) for a given service and time range.",
        "inputSchema": {
            "type": "object",
            "properties": {
                "service_name": {
                    "type": "string",
                    "description": "The name of the service to fetch APM metrics for"
                },
                "start_time": {
                    "type": "number",
                    "description": "Start time in Unix timestamp (seconds or milliseconds)"
                },
                "end_time": {
                    "type": "number",
                    "description": "End time in Unix timestamp (seconds or milliseconds)"
                },
                "window": {
                    "type": "string",
                    "description": "Query window (e.g., '1m', '5m'). Default: '1m'",
                    "default": "1m"
                }
            },
            "required": ["service_name", "start_time", "end_time"]
        }
    }
>>>>>>> 61001a66
]

def test_signoz_connection():
    """Test connection to Signoz API"""
    try:
        processor = current_app.config['signoz_processor']
        signoz_config = current_app.config['SIGNOZ_CONFIG']
        result = processor.test_connection()
        if result:
            return {
                "status": "success",
                "message": "Successfully connected to Signoz API",
                "host": signoz_config.get('host'),
                "ssl_verify": signoz_config.get('ssl_verify', 'true')
            }
        else:
            return {
                "status": "failed",
                "message": "Failed to connect to Signoz API"
            }
    except Exception as e:
        return {
            "status": "error",
            "message": f"Connection test failed: {str(e)}"
        }

# Fetch dashboards function
def fetch_signoz_dashboards():
    """Fetch all available dashboards from Signoz"""
    try:
        signoz_processor= current_app.config['signoz_processor']
        result = signoz_processor.fetch_dashboards()
        if result:
            return {
                "status": "success",
                "message": "Successfully fetched dashboards",
                "data": result
            }
        else:
            return {
                "status": "failed",
                "message": "Failed to fetch dashboards"
            }
    except Exception as e:
        return {
            "status": "error",
            "message": f"Failed to fetch dashboards: {str(e)}"
        }

# Fetch dashboard details function
def fetch_signoz_dashboard_details(dashboard_id):
    """Fetch detailed information about a specific dashboard"""
    try:
        signoz_processor= current_app.config['signoz_processor']
        result = signoz_processor.fetch_dashboard_details(dashboard_id)
        if result:
            return {
                "status": "success",
                "message": f"Successfully fetched dashboard details for ID: {dashboard_id}",
                "data": result
            }
        else:
            return {
                "status": "failed",
                "message": f"Failed to fetch dashboard details for ID: {dashboard_id}"
            }
    except Exception as e:
        return {
            "status": "error",
            "message": f"Failed to fetch dashboard details: {str(e)}"
        }

# Query metrics function
def query_signoz_metrics(start_time, end_time, query, step=None, aggregation=None):
    """Query metrics from Signoz with specified parameters"""
    try:
        signoz_processor= current_app.config['signoz_processor']
        result = signoz_processor.query_metrics(start_time, end_time, query, step, aggregation)
        if result:
            return {
                "status": "success",
                "message": "Successfully queried metrics",
                "data": result,
                "query_params": {
                    "start_time": start_time,
                    "end_time": end_time,
                    "query": query,
                    "step": step,
                    "aggregation": aggregation
                }
            }
        else:
            return {
                "status": "failed",
                "message": "Failed to query metrics"
            }
    except Exception as e:
        return {
            "status": "error",
            "message": f"Failed to query metrics: {str(e)}"
        }

<<<<<<< HEAD
def fetch_signoz_dashboard_data(dashboard_name, start_time, end_time, step=None, variables_json=None):
    """Fetch all panel data for a given Signoz dashboard by name and time range."""
    try:
        signoz_processor = current_app.config['signoz_processor']
        result = signoz_processor.fetch_dashboard_data(
            dashboard_name=dashboard_name,
            start_time=start_time,
            end_time=end_time,
            step=step,
            variables_json=variables_json
        )
        if result.get("status") == "success":
            return {
                "status": "success",
                "message": f"Successfully fetched dashboard data for: {dashboard_name}",
                "data": result
            }
        else:
            return {
                "status": "failed",
                "message": result.get("message", "Failed to fetch dashboard data"),
                "data": result
            }
    except Exception as e:
        return {
            "status": "error",
            "message": f"Failed to fetch dashboard data: {str(e)}"
=======
def fetch_signoz_apm_metrics(service_name, start_time, end_time, window="1m"):
    """Fetch standard APM metrics for a given service and time range."""
    try:
        signoz_processor = current_app.config['signoz_processor']
        result = signoz_processor.fetch_apm_metrics(service_name, start_time, end_time, window)
        return {
            "status": "success",
            "message": f"Fetched APM metrics for service: {service_name}",
            "data": result,
            "query_params": {
                "service_name": service_name,
                "start_time": start_time,
                "end_time": end_time,
                "window": window
            }
        }
    except Exception as e:
        return {
            "status": "error",
            "message": f"Failed to fetch APM metrics: {str(e)}"
>>>>>>> 61001a66
        }

# Function mapping
FUNCTION_MAPPING = {
    "test_connection": test_signoz_connection,
    "fetch_dashboards": fetch_signoz_dashboards,
    "fetch_dashboard_details": fetch_signoz_dashboard_details,
    "query_metrics": query_signoz_metrics,
<<<<<<< HEAD
    "fetch_dashboard_data": fetch_signoz_dashboard_data,
=======
    "fetch_apm_metrics": fetch_signoz_apm_metrics
>>>>>>> 61001a66
}

def handle_jsonrpc_request(data):
    request_id = data.get("id")
    method = data.get("method")
    params = data.get("params", {})

    # Handle JSON-RPC notifications (no id field or method starts with 'notifications/')
    if method and method.startswith('notifications/'):
        logger.info(f"Received notification: {method}")
        return {"jsonrpc": "2.0", "result": {}, "id": request_id}

    # Handle initialization (stateless: just validate and return capabilities)
    if method == "initialize":
        client_protocol_version = params.get("protocolVersion")
        if client_protocol_version != PROTOCOL_VERSION:
            return {
                "jsonrpc": "2.0",
                "error": {
                    "code": -32602,
                    "message": f"Unsupported protocol version: {client_protocol_version}. Server supports: {PROTOCOL_VERSION}"
                },
                "id": request_id
            }
        return {
            "jsonrpc": "2.0",
            "result": {
                "protocolVersion": PROTOCOL_VERSION,
                "capabilities": SERVER_CAPABILITIES,
                "serverInfo": SERVER_INFO
            },
            "id": request_id
        }

    # Handle tools/list
    if method == "tools/list":
        return {
            "jsonrpc": "2.0",
            "result": {"tools": TOOLS_LIST},
            "id": request_id
        }

    # Handle tools/call
    if method == "tools/call":
        tool_name = params.get("name")
        arguments = params.get("arguments", {})
        if not tool_name:
            return {
                "jsonrpc": "2.0",
                "error": {
                    "code": -32602,
                    "message": "Invalid params: 'name' is required for tool execution"
                },
                "id": request_id
            }
        if tool_name not in FUNCTION_MAPPING:
            return {
                "jsonrpc": "2.0",
                "error": {
                    "code": -32601,
                    "message": f"Tool not found: {tool_name}"
                },
                "id": request_id
            }
        try:
            func = FUNCTION_MAPPING[tool_name]
            result = func(**arguments)
            return {
                "jsonrpc": "2.0",
                "result": {
                    "content": [
                        {
                            "type": "text",
                            "text": json.dumps(result, indent=2)
                        }
                    ]
                },
                "id": request_id
            }
        except Exception as e:
            return {
                "jsonrpc": "2.0",
                "error": {
                    "code": -32000,
                    "message": f"Error executing tool: {str(e)}"
                },
                "id": request_id
            }

    # Unknown method
    return {
        "jsonrpc": "2.0",
        "error": {
            "code": -32601,
            "message": f"Method not found: {method}"
        },
        "id": request_id
    }

@app.route('/mcp', methods=['POST', 'GET'])
def mcp_endpoint():
    if request.method == 'GET':
        # Return a friendly message or 405 for GET requests
        return make_response(jsonify({
            "message": "This endpoint expects JSON-RPC POST requests. Use POST with application/json."
        }), 405)

    data = request.get_json()
    print(f"Received request: {data}")
    logger.info(f"Received request: {data}")

    if not data:
        return jsonify({
            "jsonrpc": "2.0",
            "error": {"code": -32700, "message": "Parse error"},
            "id": None
        }), 400

    response = handle_jsonrpc_request(data)
    status_code = 200
    if "error" in response:
        # Map error codes to HTTP status codes
        code = response["error"].get("code", -32000)
        if code == -32700 or code == -32600 or code == -32602:
            status_code = 400
        elif code == -32601:
            status_code = 404
        else:
            status_code = 500
    return jsonify(response), status_code

@app.route('/health', methods=['GET'])
def health_check():
    return jsonify({"status": "ok"})

if __name__ == '__main__':
    if '-t' in sys.argv and 'stdio' in sys.argv:
        run_stdio_server(handle_jsonrpc_request)
    else:
        port = app.config['SERVER_CONFIG'].get('port', 8000)
        debug = app.config['SERVER_CONFIG'].get('debug', True)
        app.run(host='0.0.0.0', port=port, debug=debug) <|MERGE_RESOLUTION|>--- conflicted
+++ resolved
@@ -136,7 +136,6 @@
         }
     },
     {
-<<<<<<< HEAD
         "name": "fetch_dashboard_data",
         "description": "Fetch all panel data for a given Signoz dashboard by name and time range.",
         "inputSchema": {
@@ -166,7 +165,6 @@
             "required": ["dashboard_name", "start_time", "end_time"]
         }
     },
-=======
         "name": "fetch_apm_metrics",
         "description": "Fetch standard APM metrics (request rate, error rate, latency, apdex, etc.) for a given service and time range.",
         "inputSchema": {
@@ -193,7 +191,6 @@
             "required": ["service_name", "start_time", "end_time"]
         }
     }
->>>>>>> 61001a66
 ]
 
 def test_signoz_connection():
@@ -296,7 +293,6 @@
             "message": f"Failed to query metrics: {str(e)}"
         }
 
-<<<<<<< HEAD
 def fetch_signoz_dashboard_data(dashboard_name, start_time, end_time, step=None, variables_json=None):
     """Fetch all panel data for a given Signoz dashboard by name and time range."""
     try:
@@ -324,7 +320,8 @@
         return {
             "status": "error",
             "message": f"Failed to fetch dashboard data: {str(e)}"
-=======
+        }
+
 def fetch_signoz_apm_metrics(service_name, start_time, end_time, window="1m"):
     """Fetch standard APM metrics for a given service and time range."""
     try:
@@ -345,7 +342,6 @@
         return {
             "status": "error",
             "message": f"Failed to fetch APM metrics: {str(e)}"
->>>>>>> 61001a66
         }
 
 # Function mapping
@@ -354,11 +350,8 @@
     "fetch_dashboards": fetch_signoz_dashboards,
     "fetch_dashboard_details": fetch_signoz_dashboard_details,
     "query_metrics": query_signoz_metrics,
-<<<<<<< HEAD
     "fetch_dashboard_data": fetch_signoz_dashboard_data,
-=======
     "fetch_apm_metrics": fetch_signoz_apm_metrics
->>>>>>> 61001a66
 }
 
 def handle_jsonrpc_request(data):
