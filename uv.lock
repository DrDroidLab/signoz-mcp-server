--- conflicted
+++ resolved
@@ -162,8 +162,6 @@
 ]
 
 [[package]]
-<<<<<<< HEAD
-=======
 name = "distro"
 version = "1.9.0"
 source = { registry = "https://pypi.org/simple" }
@@ -173,7 +171,6 @@
 ]
 
 [[package]]
->>>>>>> 25756721
 name = "exceptiongroup"
 version = "1.3.0"
 source = { registry = "https://pypi.org/simple" }
@@ -493,8 +490,6 @@
 ]
 
 [[package]]
-<<<<<<< HEAD
-=======
 name = "pydantic"
 version = "2.11.7"
 source = { registry = "https://pypi.org/simple" }
@@ -619,7 +614,6 @@
 ]
 
 [[package]]
->>>>>>> 25756721
 name = "pygments"
 version = "2.19.2"
 source = { registry = "https://pypi.org/simple" }
@@ -757,10 +751,7 @@
 source = { virtual = "." }
 dependencies = [
     { name = "flask" },
-<<<<<<< HEAD
-=======
     { name = "openai" },
->>>>>>> 25756721
     { name = "pytest" },
     { name = "python-dateutil" },
     { name = "pyyaml" },
@@ -778,10 +769,7 @@
 requires-dist = [
     { name = "flask", specifier = "==3.0.0" },
     { name = "gunicorn", marker = "extra == 'prod'" },
-<<<<<<< HEAD
-=======
     { name = "openai" },
->>>>>>> 25756721
     { name = "pytest", specifier = ">=8.4.1" },
     { name = "python-dateutil", specifier = ">=2.9.0.post0" },
     { name = "pyyaml", specifier = ">=6.0.1" },
@@ -801,8 +789,6 @@
 ]
 
 [[package]]
-<<<<<<< HEAD
-=======
 name = "sniffio"
 version = "1.3.1"
 source = { registry = "https://pypi.org/simple" }
@@ -812,7 +798,6 @@
 ]
 
 [[package]]
->>>>>>> 25756721
 name = "tomli"
 version = "2.2.1"
 source = { registry = "https://pypi.org/simple" }
@@ -852,8 +837,6 @@
 ]
 
 [[package]]
-<<<<<<< HEAD
-=======
 name = "tqdm"
 version = "4.67.1"
 source = { registry = "https://pypi.org/simple" }
@@ -866,7 +849,6 @@
 ]
 
 [[package]]
->>>>>>> 25756721
 name = "typing-extensions"
 version = "4.14.1"
 source = { registry = "https://pypi.org/simple" }
@@ -876,8 +858,6 @@
 ]
 
 [[package]]
-<<<<<<< HEAD
-=======
 name = "typing-inspection"
 version = "0.4.1"
 source = { registry = "https://pypi.org/simple" }
@@ -890,7 +870,6 @@
 ]
 
 [[package]]
->>>>>>> 25756721
 name = "urllib3"
 version = "2.5.0"
 source = { registry = "https://pypi.org/simple" }
