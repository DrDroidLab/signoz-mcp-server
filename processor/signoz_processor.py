--- conflicted
+++ resolved
@@ -1,17 +1,13 @@
 import logging
 import requests
-<<<<<<< HEAD
 import json
-=======
 import re
->>>>>>> 61001a66
 
 from processor.processor import Processor
 
 
 logger = logging.getLogger(__name__)
 
-<<<<<<< HEAD
 class SignozDashboardQueryBuilder:
     def __init__(self, global_step, variables):
         self.global_step = global_step
@@ -58,7 +54,6 @@
             },
         }
         return json.loads(json.dumps(payload, ensure_ascii=False, indent=None))
-=======
 # Hardcoded builder query templates for standard APM metrics (matching SigNoz frontend)
 APM_METRIC_QUERIES = {
     "request_rate": {
@@ -155,7 +150,6 @@
         }
     }
 }
->>>>>>> 61001a66
 
 class SignozApiProcessor(Processor):
     client = None
@@ -249,26 +243,6 @@
         print(f"Querying: {payload}")
         print(f"URL: {url}")
         try:
-<<<<<<< HEAD
-            url = f'{self.__host}/api/v4/query_range'
-            
-            from_time = int(start_time * 1000) if start_time < 1e12 else int(start_time)
-            to_time = int(end_time * 1000) if end_time < 1e12 else int(end_time)
-            
-            payload = {
-                "query": query,
-                "start": from_time,
-                "end": to_time
-            }
-            
-            if step:
-                payload["step"] = step
-                
-            if aggregation:
-                payload["aggregation"] = aggregation
-            
-=======
->>>>>>> 61001a66
             response = requests.post(
                 url,
                 headers=self.headers,
@@ -276,10 +250,6 @@
                 verify=self.__ssl_verify,
                 timeout=30
             )
-<<<<<<< HEAD
-            print(f"Response: {response.text}")
-=======
->>>>>>> 61001a66
             if response.status_code == 200:
                 try:
                     resp_json = response.json()
@@ -318,28 +288,7 @@
         except Exception as e:
             logger.error(f"Exception when querying metrics: {e}")
             raise e
-<<<<<<< HEAD
-    
-    def execute_signoz_query(self, query_payload):
-        """Execute a Clickhouse SQL query using the Signoz query range API"""
-        try:
-            logger.debug(f"Executing Clickhouse query with payload: {query_payload}")
-            print(f"Executing query with payload: {query_payload}")
-            response = requests.post(
-                f"{self.__host}/api/v4/query_range",
-                headers=self.headers,
-                json=query_payload,
-                timeout=30
-            )
-            print(f"Response: {response.text}")
-            if response.status_code == 200:
-                return response.json()
-            else:
-                logger.error(f"Failed to execute Clickhouse query: {response.status_code} - {response.text}")
-                return None
-        except Exception as e:
-            logger.error(f"Exception when executing Clickhouse query: {e}")
-            raise e 
+
 
     def fetch_dashboard_data(self, dashboard_name, start_time, end_time, step=None, variables_json=None):
         """
@@ -407,14 +356,13 @@
                     continue
                 payload = query_builder.build_panel_payload(panel_type, built_queries, start_time, end_time)
                 try:
-                    result = self.execute_signoz_query(payload)
+                    result = self._post_query_range(payload)
                     panel_results[panel_title] = {"status": "success", "data": result}
                 except Exception as e:
                     panel_results[panel_title] = {"status": "error", "message": str(e)}
             return {"status": "success", "dashboard": dashboard_name, "results": panel_results}
         except Exception as e:
             return {"status": "error", "message": str(e)} 
-=======
 
     def fetch_apm_metrics(self, service_name, start_time, end_time, window="1m", operation_names=None, metrics=None):
         """
@@ -519,5 +467,4 @@
 #         start_time=1752505980000,
 #         end_time=1752507660000,
 #         window="5m"
-#     )
->>>>>>> 61001a66
+#     )